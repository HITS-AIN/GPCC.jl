name = "GPCC"
uuid = "4498ab02-56af-48f6-b5af-4c1c07c71523"
authors = ["ngiann <ngiann@gmail.com> and contributors"]
version = "0.1.8"

[deps]
ApproximateVI = "e67a2193-b68a-469d-be77-24baf3975c82"
BlockArrays = "8e7c35d0-a365-5155-bbbb-fb81a777f24e"
Distributions = "31c24e10-a181-5473-b8eb-7969acd0382f"
LinearAlgebra = "37e2e46d-f89d-539d-b4ee-838fcccc9c8e"
MLBase = "f0e99cf1-93fa-52ec-9ecc-5026115318e0"
MiscUtil = "e472fcb8-ab9f-4ff8-82d2-c5cadce53af3"
Optim = "429524aa-4258-5aef-a3af-852621145aeb"
Printf = "de0858da-6303-5e67-8744-51eddeeeb8d7"
PyPlot = "d330b81b-6aea-500a-939a-2ce795aea3ee"
Random = "9a3f8284-a2c9-5f02-9a11-845980a1fd5c"
StatsFuns = "4c63d2b9-4356-54db-8cca-17b64c39e42c"
Suppressor = "fd094767-a336-5f1f-9728-57cf17d0bbfb"

[compat]
<<<<<<< HEAD
StatsFuns = "0.9"
=======
ApproximateVI = "0.1"
BlockArrays = "0.16"
Distributions = "0.25"
MLBase = "0.9"
Suppressor = "0.2"
>>>>>>> bde634c9
julia = "1"

[extras]
Test = "8dfed614-e22c-5e08-85e1-65c5234f0b40"

[targets]
test = ["Test"]<|MERGE_RESOLUTION|>--- conflicted
+++ resolved
@@ -18,15 +18,12 @@
 Suppressor = "fd094767-a336-5f1f-9728-57cf17d0bbfb"
 
 [compat]
-<<<<<<< HEAD
 StatsFuns = "0.9"
-=======
 ApproximateVI = "0.1"
 BlockArrays = "0.16"
 Distributions = "0.25"
 MLBase = "0.9"
 Suppressor = "0.2"
->>>>>>> bde634c9
 julia = "1"
 
 [extras]
