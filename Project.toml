--- conflicted
+++ resolved
@@ -17,12 +17,9 @@
 StatsFuns = "4c63d2b9-4356-54db-8cca-17b64c39e42c"
 
 [compat]
-<<<<<<< HEAD
 BlockArrays = "0.16"
-=======
 Distributions = "0.25"
 MLBase = "0.9"
->>>>>>> 0c6b45b9
 julia = "1"
 
 [extras]
