name = "GPCC"
uuid = "4498ab02-56af-48f6-b5af-4c1c07c71523"
authors = ["ngiann <ngiann@gmail.com> and contributors"]
version = "0.1.0"

[deps]
BlockArrays = "8e7c35d0-a365-5155-bbbb-fb81a777f24e"
Crayons = "a8cc5b0e-0ffa-5ad4-8c14-923d3ee1735f"
Distributions = "31c24e10-a181-5473-b8eb-7969acd0382f"
LinearAlgebra = "37e2e46d-f89d-539d-b4ee-838fcccc9c8e"
MLBase = "f0e99cf1-93fa-52ec-9ecc-5026115318e0"
MiscUtil = "e472fcb8-ab9f-4ff8-82d2-c5cadce53af3"
Optim = "429524aa-4258-5aef-a3af-852621145aeb"
Printf = "de0858da-6303-5e67-8744-51eddeeeb8d7"
PyPlot = "d330b81b-6aea-500a-939a-2ce795aea3ee"
Random = "9a3f8284-a2c9-5f02-9a11-845980a1fd5c"
StatsFuns = "4c63d2b9-4356-54db-8cca-17b64c39e42c"

[compat]
<<<<<<< HEAD
Crayons = "4"
=======
BlockArrays = "0.16"
Distributions = "0.25"
MLBase = "0.9"
>>>>>>> de2897cf
julia = "1"

[extras]
Test = "8dfed614-e22c-5e08-85e1-65c5234f0b40"

[targets]
test = ["Test"]<|MERGE_RESOLUTION|>--- conflicted
+++ resolved
@@ -17,13 +17,10 @@
 StatsFuns = "4c63d2b9-4356-54db-8cca-17b64c39e42c"
 
 [compat]
-<<<<<<< HEAD
 Crayons = "4"
-=======
 BlockArrays = "0.16"
 Distributions = "0.25"
 MLBase = "0.9"
->>>>>>> de2897cf
 julia = "1"
 
 [extras]
